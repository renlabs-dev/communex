import random
from enum import Enum
from typing import Optional

from pydantic_settings import BaseSettings, SettingsConfigDict

from communex.balance import from_nano
<<<<<<< HEAD
=======
from communex.client import CommuneClient
>>>>>>> 58f18642


class ComxSettings(BaseSettings):
    model_config = SettingsConfigDict(env_prefix="COMX_")
    # TODO: improve node lists
    NODE_URLS: list[str] = ["wss://commune-api-node-1.communeai.net"]
    TESTNET_NODE_URLS: list[str] = ["wss://testnet-commune-api-node-0.communeai.net"]


<<<<<<< HEAD
def get_node_url(comx_settings: ComxSettings | None = None, *, use_testnet: bool = False) -> str:
=======

def create_use_testnet_getter():
    use_testnet = False
    def state_function(testnet: Optional[bool]=None):
        nonlocal use_testnet
        if testnet is not None:
            use_testnet = testnet
        return use_testnet

    return state_function

get_use_testnet = create_use_testnet_getter()


def get_node_url(comx_settings: ComxSettings | None = None) -> str:
>>>>>>> 58f18642
    comx_settings = comx_settings or ComxSettings()
    match use_testnet:
        case True:
            node_url = random.choice(comx_settings.TESTNET_NODE_URLS)
        case False:
            node_url = random.choice(comx_settings.NODE_URLS)
    return node_url

def get_available_nodes(
        comx_settings: ComxSettings | None = None, *, use_testnet: bool = False
    ) -> list[str]:
    comx_settings = comx_settings or ComxSettings()

<<<<<<< HEAD
    match use_testnet:
        case True:
            node_urls = comx_settings.TESTNET_NODE_URLS
        case False:
            node_urls = comx_settings.NODE_URLS
    return node_urls
=======
def make_client(node_url: str | None = None):
    """
    Create a client to the Commune network.
    """
    if not node_url:
        node_url = get_node_url()
    return CommuneClient(url=node_url, num_connections=1, wait_for_finalization=False)

>>>>>>> 58f18642

class BalanceUnit(str, Enum):
    joule = "joule"
    j = "j"
    nano = "nano"
    n = "n"


def format_balance(balance: int, unit: BalanceUnit = BalanceUnit.nano) -> str:
    """
    Formats a balance.
    """

    match unit:
        case BalanceUnit.nano | BalanceUnit.n:
            return f"{balance}"
        case BalanceUnit.joule | BalanceUnit.j:
            in_joules = from_nano(balance)
            round_joules = round(in_joules, 4)
            return f"{round_joules:,} J"<|MERGE_RESOLUTION|>--- conflicted
+++ resolved
@@ -5,10 +5,6 @@
 from pydantic_settings import BaseSettings, SettingsConfigDict
 
 from communex.balance import from_nano
-<<<<<<< HEAD
-=======
-from communex.client import CommuneClient
->>>>>>> 58f18642
 
 
 class ComxSettings(BaseSettings):
@@ -17,26 +13,9 @@
     NODE_URLS: list[str] = ["wss://commune-api-node-1.communeai.net"]
     TESTNET_NODE_URLS: list[str] = ["wss://testnet-commune-api-node-0.communeai.net"]
 
+      
+def get_node_url(comx_settings: ComxSettings | None = None, *, use_testnet: bool = False) -> str:
 
-<<<<<<< HEAD
-def get_node_url(comx_settings: ComxSettings | None = None, *, use_testnet: bool = False) -> str:
-=======
-
-def create_use_testnet_getter():
-    use_testnet = False
-    def state_function(testnet: Optional[bool]=None):
-        nonlocal use_testnet
-        if testnet is not None:
-            use_testnet = testnet
-        return use_testnet
-
-    return state_function
-
-get_use_testnet = create_use_testnet_getter()
-
-
-def get_node_url(comx_settings: ComxSettings | None = None) -> str:
->>>>>>> 58f18642
     comx_settings = comx_settings or ComxSettings()
     match use_testnet:
         case True:
@@ -45,19 +24,20 @@
             node_url = random.choice(comx_settings.NODE_URLS)
     return node_url
 
+  
 def get_available_nodes(
         comx_settings: ComxSettings | None = None, *, use_testnet: bool = False
     ) -> list[str]:
     comx_settings = comx_settings or ComxSettings()
 
-<<<<<<< HEAD
     match use_testnet:
         case True:
             node_urls = comx_settings.TESTNET_NODE_URLS
         case False:
             node_urls = comx_settings.NODE_URLS
     return node_urls
-=======
+
+  
 def make_client(node_url: str | None = None):
     """
     Create a client to the Commune network.
@@ -66,7 +46,6 @@
         node_url = get_node_url()
     return CommuneClient(url=node_url, num_connections=1, wait_for_finalization=False)
 
->>>>>>> 58f18642
 
 class BalanceUnit(str, Enum):
     joule = "joule"
