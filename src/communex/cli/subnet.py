import re
from typing import Any, cast

import typer
from typer import Context

from communex.cli._common import (
    make_custom_context,
    print_table_from_plain_dict,
    print_table_standardize,
)
from communex.compat.key import resolve_key_ss58
from communex.errors import ChainTransactionError
from communex.misc import (
    IPFS_REGEX,
    get_map_displayable_subnets,
    get_map_subnets_params,
)
from communex.types import SubnetParams, VoteMode

subnet_app = typer.Typer(no_args_is_help=True)


@subnet_app.command()
def list(ctx: Context):
    """
    Gets subnets.
    """
    context = make_custom_context(ctx)
    client = context.com_client()

    with context.progress_status("Getting subnets ..."):
        subnets = get_map_displayable_subnets(client)
    subnets_with_netuids = [
        {"netuid": key, **value} for key, value in subnets.items()
    ]
    for dict in subnets_with_netuids:  # type: ignore
        print_table_from_plain_dict(dict, ["Params", "Values"], context.console)  # type: ignore


@subnet_app.command()
def distribution(ctx: Context):
    context = make_custom_context(ctx)
    client = context.com_client()

    with context.progress_status("Getting emission distribution..."):
        subnets_emission = client.query_map_subnet_emission()
        subnet_consensus = client.query_map_subnet_consensus()
        subnet_names = client.query_map_subnet_names()
        total_emission = sum(subnets_emission.values())
        subnet_emission_percentages = {
            key: value / total_emission * 100
            for key, value in subnets_emission.items()
        }

    # Prepare the data for the table
    table_data: dict[str, Any] = {
        "Subnet": [],
        "Name": [],
        "Consensus": [],
        "Emission %": [],
    }

    for subnet, emission_percentage in subnet_emission_percentages.items():
        if emission_percentage > 0:
            table_data["Subnet"].append(str(subnet))
            table_data["Name"].append(subnet_names.get(subnet, "N/A"))
            table_data["Consensus"].append(subnet_consensus.get(subnet, "N/A"))
            table_data["Emission %"].append(f"{round(emission_percentage, 2)}%")

    print_table_standardize(table_data, context.console)


@subnet_app.command()
def legit_whitelist(ctx: Context):
    """
    Gets the legitimate whitelist of modules for the general subnet 0
    """

    context = make_custom_context(ctx)
    client = context.com_client()

    with context.progress_status("Getting legitimate whitelist ..."):
        whitelist = cast(dict[str, int], client.query_map_legit_whitelist())

    print_table_from_plain_dict(
        whitelist, ["Module", "Recommended weight"], context.console
    )


@subnet_app.command()
def info(ctx: Context, netuid: int):
    """
    Gets subnet info.
    """
    context = make_custom_context(ctx)
    client = context.com_client()

    with context.progress_status(f"Getting subnet with netuid '{netuid}'..."):
        subnets = get_map_displayable_subnets(client)
        subnet = subnets.get(netuid, None)

    if subnet is None:
        raise ValueError("Subnet not found")

    general_subnet: dict[str, Any] = cast(dict[str, Any], subnet)
    print_table_from_plain_dict(
        general_subnet, ["Params", "Values"], context.console
    )


@subnet_app.command()
def register(
    ctx: Context, key: str, name: str, metadata: str = typer.Option(None)
):
    """
    Registers a new subnet.
    """
    context = make_custom_context(ctx)
    client = context.com_client()
    resolved_key = context.load_key(key, None)

    with context.progress_status("Registering subnet ..."):
        response = client.register_subnet(resolved_key, name, metadata)

    if response.is_success:
        context.info(f"Successfully registered subnet {name}")
    else:
        raise ChainTransactionError(response.error_message)  # type: ignore


@subnet_app.command()
def update(
    ctx: Context,
    key: str,
    netuid: int,
    founder: str = typer.Option(None),
    founder_share: int = typer.Option(None),
    name: str = typer.Option(None),
    metadata: str = typer.Option(None),
    immunity_period: int = typer.Option(None),
    incentive_ratio: int = typer.Option(None),
    max_allowed_uids: int = typer.Option(None),
    max_allowed_weights: int = typer.Option(None),
    min_allowed_weights: int = typer.Option(None),
    max_weight_age: float = typer.Option(None),
    tempo: int = typer.Option(None),
    trust_ratio: int = typer.Option(None),
    maximum_set_weight_calls_per_epoch: int = typer.Option(None),
    # GovernanceConfiguration
    vote_mode: VoteMode = typer.Option(None),
    bonds_ma: int = typer.Option(None),
    # BurnConfiguration
    min_burn: int = typer.Option(None),
    max_burn: int = typer.Option(None),
    adjustment_alpha: int = typer.Option(None),
    target_registrations_interval: int = typer.Option(None),
    target_registrations_per_interval: int = typer.Option(None),
    max_registrations_per_interval: int = typer.Option(None),
    min_validator_stake: int = typer.Option(None),
    max_allowed_validators: int = typer.Option(None),
    max_encryption_period: int = typer.Option(None),
    copier_margin: int = typer.Option(None),
    use_weights_encryption: bool = typer.Option(None),
):
    """
    Updates a subnet.
    """
    provided_params = locals().copy()
    provided_params.pop("ctx")
    provided_params.pop("key")
    provided_params.pop("netuid")

    provided_params = {
        key: value
        for key, value in provided_params.items()
        if value is not None
    }
    if vote_mode is not None:  # type: ignore
        provided_params["vote_mode"] = vote_mode.value
    context = make_custom_context(ctx)
    client = context.com_client()
    subnets_info = get_map_subnets_params(client)
    subnet_params = subnets_info[netuid]
    subnet_vote_mode = subnet_params["governance_config"]["vote_mode"]  # type: ignore
    subnet_burn_config = subnet_params["module_burn_config"]  # type: ignore
    # intersection update
    for param, value in provided_params.items():
        if param in subnet_burn_config and value is not None:
            subnet_burn_config[param] = value

    subnet_params = dict(subnet_params)
    subnet_params.pop("emission")
    subnet_params.pop("governance_config")
    subnet_params["vote_mode"] = subnet_vote_mode  # type: ignore

    subnet_params = cast(SubnetParams, subnet_params)
    provided_params = cast(SubnetParams, provided_params)
    subnet_params.update(provided_params)
    # because bonds_ma and maximum_set_weights dont have a default value
    if subnet_params.get("bonds_ma", None) is None:
        subnet_params["bonds_ma"] = client.query("BondsMovingAverage")
    if subnet_params.get("maximum_set_weight_calls_per_epoch", None) is None:
        subnet_params["maximum_set_weight_calls_per_epoch"] = client.query(
            "MaximumSetWeightCallsPerEpoch"
        )
<<<<<<< HEAD
    resolved_key = try_classic_load_key(key)
    subnet_params["max_allowed_validators"] = None
=======
    resolved_key = context.load_key(key, None)
>>>>>>> 02b750e8
    with context.progress_status("Updating subnet ..."):
        response = client.update_subnet(
            key=resolved_key, params=subnet_params, netuid=netuid
        )

    if response.is_success:
        context.info(
            f"Successfully updated subnet {subnet_params['name']} with netuid {netuid}"
        )
    else:
        raise ChainTransactionError(response.error_message)  # type: ignore


@subnet_app.command()
def propose_on_subnet(
    ctx: Context,
    key: str,
    netuid: int,
    cid: str,
    founder: str = typer.Option(None),
    founder_share: int = typer.Option(None),
    metadata: str = typer.Option(None),
    name: str = typer.Option(None),
    immunity_period: int = typer.Option(None),
    incentive_ratio: int = typer.Option(None),
    max_allowed_uids: int = typer.Option(None),
    max_allowed_weights: int = typer.Option(None),
    min_allowed_weights: int = typer.Option(None),
    max_weight_age: int = typer.Option(None),
    tempo: int = typer.Option(None),
    trust_ratio: int = typer.Option(None),
    maximum_set_weight_calls_per_epoch: int = typer.Option(None),
    bonds_ma: int = typer.Option(None),
    vote_mode: VoteMode = typer.Option(
        None, help="0 for Authority, 1 for Vote"
    ),
    # BurnConfiguration
    min_burn: int = typer.Option(None),
    max_burn: int = typer.Option(None),
    adjustment_alpha: int = typer.Option(None),
    target_registrations_interval: int = typer.Option(None),
    target_registrations_per_interval: int = typer.Option(None),
    max_registrations_per_interval: int = typer.Option(None),
    min_validator_stake: int = typer.Option(None),
    max_allowed_validators: int = typer.Option(None),
    max_encryption_period: int = typer.Option(None),
    copier_margin: int = typer.Option(None),
    use_weights_encryption: int = typer.Option(None),
):
    """
    Adds a proposal to a specific subnet.
    """
    context = make_custom_context(ctx)
    if not re.match(IPFS_REGEX, cid):
        context.error(f"CID provided is invalid: {cid}")
        exit(1)
    else:
        ipfs_prefix = "ipfs://"
        cid = ipfs_prefix + cid

    provided_params = locals().copy()
    provided_params.pop("ctx")
    provided_params.pop("context")
    provided_params.pop("key")
    provided_params.pop("ipfs_prefix")
    if provided_params["founder"] is not None:
        resolve_founder = resolve_key_ss58(founder)
        provided_params["founder"] = resolve_founder

    provided_params = {
        key: value
        for key, value in provided_params.items()
        if value is not None
    }

    client = context.com_client()
    subnets_info = get_map_subnets_params(client)
    subnet_params = subnets_info[netuid]
    subnet_vote_mode = subnet_params["governance_config"]["vote_mode"]  # type: ignore
    subnet_burn_config = subnet_params["module_burn_config"]  # type: ignore
    # intersection update
    for param, value in provided_params.items():
        if param in subnet_burn_config and value is not None:
            subnet_burn_config[param] = value
    subnet_params["vote_mode"] = subnet_vote_mode  # type: ignore

    subnet_params = dict(subnet_params)
    subnet_params.pop("emission")
    subnet_params.pop("governance_config")

    subnet_params.update(provided_params)
    # because bonds_ma and maximum_set_weights dont have a default value
    if subnet_params.get("bonds_ma", None) is None:
        subnet_params["bonds_ma"] = client.query("BondsMovingAverage")
    if subnet_params.get("maximum_set_weight_calls_per_epoch", None) is None:
        subnet_params["maximum_set_weight_calls_per_epoch"] = client.query(
            "MaximumSetWeightCallsPerEpoch"
        )

    resolved_key = context.load_key(key, None)
    with context.progress_status("Adding a proposal..."):
        client.add_subnet_proposal(
            resolved_key, subnet_params, cid, netuid=netuid
        )
    context.info("Proposal added.")


@subnet_app.command()
def submit_general_subnet_application(
    ctx: Context, key: str, application_key: str, cid: str
):
    """
    Submits a legitimate whitelist application to the general subnet, netuid 0.
    """

    context = make_custom_context(ctx)
    if not re.match(IPFS_REGEX, cid):
        context.error(f"CID provided is invalid: {cid}")
        exit(1)

    client = context.com_client()

    resolved_key = context.load_key(key, None)
    resolved_application_key = resolve_key_ss58(application_key)

    # append the ipfs hash
    ipfs_prefix = "ipfs://"
    cid = ipfs_prefix + cid

    with context.progress_status("Adding a application..."):
        client.add_dao_application(resolved_key, resolved_application_key, cid)


@subnet_app.command()
def add_custom_proposal(
    ctx: Context,
    key: str,
    cid: str,
    netuid: int,
):
    """
    Adds a custom proposal to a specific subnet.
    """
    context = make_custom_context(ctx)

    if not re.match(IPFS_REGEX, cid):
        context.error(f"CID provided is invalid: {cid}")
        exit(1)

    client = context.com_client()

    resolved_key = context.load_key(key, None)

    ipfs_prefix = "ipfs://"
    cid = ipfs_prefix + cid

    with context.progress_status("Adding a proposal..."):
        client.add_custom_subnet_proposal(resolved_key, cid, netuid=netuid)


@subnet_app.command()
def list_curator_applications(ctx: Context):
    """
    Lists all curator applications.
    """
    context = make_custom_context(ctx)
    client = context.com_client()

    with context.progress_status("Querying applications..."):
        apps = client.query_map_curator_applications()
    print(apps)<|MERGE_RESOLUTION|>--- conflicted
+++ resolved
@@ -204,12 +204,7 @@
         subnet_params["maximum_set_weight_calls_per_epoch"] = client.query(
             "MaximumSetWeightCallsPerEpoch"
         )
-<<<<<<< HEAD
-    resolved_key = try_classic_load_key(key)
-    subnet_params["max_allowed_validators"] = None
-=======
-    resolved_key = context.load_key(key, None)
->>>>>>> 02b750e8
+    resolved_key = context.load_key(key, None)
     with context.progress_status("Updating subnet ..."):
         response = client.update_subnet(
             key=resolved_key, params=subnet_params, netuid=netuid
