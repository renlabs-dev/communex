--- conflicted
+++ resolved
@@ -15,11 +15,7 @@
 from communex.key import check_ss58_address, is_ss58_address
 from communex.types import Ss58Address
 from communex.util import bytes_to_hex, check_str
-<<<<<<< HEAD
 from communex.errors import InvalidKeyFormatError
-=======
-from communex.errors import KeyFormatError
->>>>>>> d10d1bbb
 
 
 def check_key_dict(key_dict: Any) -> CommuneKeyDict:
@@ -173,11 +169,7 @@
     try:
         keypair = classic_load_key(key)
     except FileNotFoundError as e:
-<<<<<<< HEAD
         raise InvalidKeyFormatError(f"Key is not a valid SS58 address nor a valid key name: {key}") from e
-=======
-        raise ValueError(f"Key is not a valid SS58 address nor a valid key name: {key}\n{str(e)}") from e
->>>>>>> d10d1bbb
 
     address = keypair.ss58_address
 
