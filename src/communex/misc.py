from typing import Any

from communex.client import CommuneClient
from communex.compat.key import local_key_addresses
from communex.key import check_ss58_address
from communex.types import (ModuleInfoWithOptionalBalance, NetworkParams,
                            Ss58Address, SubnetParamsWithEmission)


def get_map_modules(
    client: CommuneClient,
    netuid: int = 0,
    include_balances: bool = False,
) -> dict[str, ModuleInfoWithOptionalBalance]:
    """
    Gets all modules info on the network
    """

    request_dict: dict[Any, Any] = {
        "SubspaceModule": [
            ("StakeFrom", [netuid]),
            ("Keys", [netuid]),
            ("Name", [netuid]),
            ("Address", [netuid]),
            ("RegistrationBlock", [netuid]),
            ('DelegationFee', [netuid]),
            ('Emission', []),
            ('Incentive', []),
            ("Dividends", []),
            ('LastUpdate', []),
        ],
    }
    if include_balances:
        request_dict["System"] = [("Account", [])]

    bulk_query = client.query_batch_map(request_dict)
    ss58_to_stakefrom, uid_to_key, uid_to_name, uid_to_address, uid_to_regblock, \
        ss58_to_delegationfee, uid_to_emission, uid_to_incentive, uid_to_dividend, \
        uid_to_lastupdate, ss58_to_balances = (
            bulk_query["StakeFrom"],
            bulk_query["Keys"],
            bulk_query["Name"],
            bulk_query["Address"],
            bulk_query["RegistrationBlock"],
            bulk_query["DelegationFee"],
            bulk_query["Emission"],
            bulk_query["Incentive"],
            bulk_query["Dividends"],
            bulk_query["LastUpdate"],
            bulk_query.get("Account", None),
        )

    result_modules: dict[str, ModuleInfoWithOptionalBalance] = {}

    for uid, key in uid_to_key.items():
        key = check_ss58_address(key)

        name = uid_to_name[uid]
        address = uid_to_address[uid]
        emission = uid_to_emission[netuid][uid]
        incentive = uid_to_incentive[netuid][uid]
        dividend = uid_to_dividend[netuid][uid]
        regblock = uid_to_regblock[uid]
        stake_from = ss58_to_stakefrom.get(key, [])
        last_update = uid_to_lastupdate[netuid][uid]
        delegation_fee = ss58_to_delegationfee.get(key, 20)  # 20% default delegation fee

        balance = None
        if include_balances and ss58_to_balances is not None:
            balance_dict = ss58_to_balances.get(key, None)
            if balance_dict is not None:
                assert isinstance(balance_dict['data'], dict)
                balance = balance_dict['data']['free']
            else:
                balance = 0
        stake = sum(stake for _, stake in stake_from)

        module: ModuleInfoWithOptionalBalance = {
            "uid": uid,
            "key": key,
            "name": name,
            "address": address,
            "emission": emission,
            "incentive": incentive,
            "dividends": dividend,
            "stake_from": stake_from,
            "regblock": regblock,
            "last_update": last_update,
            "balance": balance,
            "stake": stake,
            "delegation_fee": delegation_fee,
        }

        result_modules[key] = module
    return result_modules


def get_map_subnets_params(
    client: CommuneClient,
    block_hash: str | None = None
) -> dict[int, SubnetParamsWithEmission]:
    """
    Gets all subnets info on the network
    """

    bulk_query = client.query_batch_map(
        {
            "SubspaceModule": [
                ("ImmunityPeriod", []),
                ("MinAllowedWeights", []),
                ("MaxAllowedWeights", []),
                ('MinStake', []),
                ("Emission", []),
                ('MaxStake', []),
                ("Tempo", []),
                ("MaxAllowedUids", []),
                ('Founder', []),
                ("FounderShare", []),
                ('IncentiveRatio', []),
                ('TrustRatio', []),
                ('VoteThresholdSubnet', []),
                ('VoteModeSubnet', []),
                ('SelfVote', []),
                ('SubnetNames', []),
                ('MaxWeightAge', [])
            ],
        },
        block_hash
    )

    (
        netuid_to_emission, netuid_to_tempo, netuid_to_immunity_period,
        netuid_to_min_allowed_weights, netuid_to_max_allowed_weights,
        netuid_to_max_allowed_uids, netuid_to_min_stake,
        netuid_to_max_stake, netuid_to_founder, netuid_to_founder_share,
        netuid_to_incentive_ratio, netuid_to_trust_ratio,
        netuid_to_vote_treshold_subnet, netuid_to_vote_mode_subnet,
        netuid_to_self_vote, netuid_to_subnet_names,
        netuid_to_weight_age
    ) = (
        bulk_query["Emission"], bulk_query["Tempo"],
        bulk_query["ImmunityPeriod"], bulk_query["MinAllowedWeights"],
        bulk_query["MaxAllowedWeights"], bulk_query["MaxAllowedUids"],
        bulk_query["MinStake"], bulk_query["MaxStake"],
        bulk_query["Founder"], bulk_query["FounderShare"],
        bulk_query["IncentiveRatio"], bulk_query["TrustRatio"],
        bulk_query["VoteThresholdSubnet"], bulk_query["VoteModeSubnet"],
        bulk_query["SelfVote"], bulk_query["SubnetNames"],
        bulk_query["MaxWeightAge"]
    )

    result_subnets: dict[int, SubnetParamsWithEmission] = {}

    for netuid, name in netuid_to_subnet_names.items():
        name = name
        founder = Ss58Address(netuid_to_founder[netuid])
        founder_share = netuid_to_founder_share[netuid]
        immunity_period = netuid_to_immunity_period[netuid]
        incentive_ratio = netuid_to_incentive_ratio[netuid]
        max_allowed_uids = netuid_to_max_allowed_uids[netuid]
        max_allowed_weights = netuid_to_max_allowed_weights[netuid]
        min_allowed_weights = netuid_to_min_allowed_weights[netuid]
        max_stake = netuid_to_max_stake[netuid]
        min_stake = netuid_to_min_stake[netuid]
        tempo = netuid_to_tempo[netuid]
        self_vote = netuid_to_self_vote[netuid]
        trust_ratio = netuid_to_trust_ratio[netuid]
        vote_mode = netuid_to_vote_mode_subnet[netuid]
        vote_threshold = netuid_to_vote_treshold_subnet[netuid]
        emission = sum(netuid_to_emission[netuid])
        max_weight_age = netuid_to_weight_age[netuid]

        subnet: SubnetParamsWithEmission = {
            "name": name,
            "founder": founder,
            "founder_share": founder_share,
            "immunity_period": immunity_period,
            "incentive_ratio": incentive_ratio,
            "max_allowed_uids": max_allowed_uids,
            "max_allowed_weights": max_allowed_weights,
            "min_allowed_weights": min_allowed_weights,
            "max_stake": max_stake,
            "min_stake": min_stake,
            "tempo": tempo,
            "self_vote": self_vote,
            "trust_ratio": trust_ratio,
            "vote_mode": vote_mode,
            "vote_threshold": vote_threshold,
            "emission": emission,
            "max_weight_age": max_weight_age,
        }

        result_subnets[netuid] = subnet

    return result_subnets


def get_global_params(c_client: CommuneClient) -> NetworkParams:
    """
    Returns global parameters of the whole commune ecosystem
    """

    query_all = c_client.query_batch({
        "SubspaceModule": [
            ("MaxAllowedSubnets", []),
            ("MaxAllowedModules", []),
            ("MaxRegistrationsPerBlock", []),
            ("TargetRegistrationsInterval", []),
            ("TargetRegistrationsPerInterval", []),
            ("UnitEmission", []),
            ("TxRateLimit", []),
            ("GlobalVoteThreshold", []),
            ("VoteModeGlobal", []),
            ("MaxProposals", []),
            ("MaxNameLength", []),
            ("BurnRate", []),
            ("MinBurn", []),
            ("MaxBurn", []),
            ("Burn", []),
            ("MinStake", []),
            ("MinWeightStake", []),
            ("AdjustmentAlpha", []),
            ("FloorDelegationFee", []),
        ],
    })

    global_params: NetworkParams = {
        "max_allowed_subnets": int(query_all["MaxAllowedSubnets"]),
        "max_allowed_modules": int(query_all["MaxAllowedModules"]),
        "max_registrations_per_block": int(query_all["MaxRegistrationsPerBlock"]),
        "target_registrations_interval": int(query_all["TargetRegistrationsInterval"]),
        "target_registrations_per_interval": int(query_all["TargetRegistrationsPerInterval"]),
        "unit_emission": int(query_all["UnitEmission"]),
        "tx_rate_limit": int(query_all["TxRateLimit"]),
        "vote_threshold": int(query_all["GlobalVoteThreshold"]),
        "vote_mode": str(query_all["VoteModeGlobal"]),
        "max_proposals": int(query_all["MaxProposals"]),
        "max_name_length": int(query_all["MaxNameLength"]),
        "burn_rate": int(query_all["BurnRate"]),
        "min_burn": int(query_all["MinBurn"]),
        "max_burn": int(query_all["MaxBurn"]),
        "burn": int(query_all["Burn"]),
        "min_stake": int(query_all["MinStake"]),
        "min_weight_stake": int(query_all["MinWeightStake"]),
        "adjustment_alpha": int(query_all["AdjustmentAlpha"]),
        "floor_delegation_fee": int(query_all["FloorDelegationFee"]),
    }

    return global_params


def concat_to_local_keys(balance: dict[str, int]) -> dict[str, int]:

    local_key_info: dict[str, Ss58Address] = local_key_addresses()
    key2: dict[str, int] = {key_name: balance.get(key_address, 0)
                            for key_name, key_address in local_key_info.items()}

    return key2


def local_keys_to_freebalance(c_client: CommuneClient) -> dict[str, int]:
    query_all = c_client.query_batch_map(
        {
            "System": [("Account", [])], })
    balance_map = query_all["Account"]

    format_balances: dict[str, int] = {key: value['data']['free']
                                       for key, value in balance_map.items()
                                       if 'data' in value and 'free' in value['data']}

    key2balance: dict[str, int] = concat_to_local_keys(format_balances)

    return key2balance


def local_keys_to_stakedbalance(c_client: CommuneClient, netuid: int = 0) -> dict[str, int]:

    query_all = c_client.query_batch_map(
        {
            "SubspaceModule": [("StakeTo", [netuid])],
        })

    staketo_map = query_all["StakeTo"]

    format_stake: dict[str, int] = {
        key: sum(stake for _, stake in value) for key, value in staketo_map.items()}

    key2stake: dict[str, int] = concat_to_local_keys(format_stake)

    return key2stake


def local_keys_allbalance(c_client: CommuneClient, netuid: int = 0) -> tuple[dict[str, int], dict[str, int]]:

    staketo_maps: list[Any] = []
    root_netuid = netuid
    query_result = c_client.query_batch_map(
        {
            "SubspaceModule": [
                ("StakeTo", [root_netuid]),
                ('SubnetNames', [])
            ],
            "System": [("Account", [])],
        })
    balance_map = query_result["Account"]
    staketo_map = query_result["StakeTo"]
    staketo_maps.append(staketo_map)
    netuids = list(query_result["SubnetNames"].keys())

    # update for all subnets
    for uid in netuids:
        if uid != root_netuid:
<<<<<<< HEAD
            query_result = c_client.query_batch_map(
                {
                    "SubspaceModule": [
                        ("StakeTo", [uid]),
                    ],
                })
            staketo_map = query_result.get("StakeTo", {})
            staketo_maps.append(staketo_map)
=======
            query_result = c_client.query_map_staketo(uid)
            if query_result:
                staketo_map.update(query_result["StakeTo"])
>>>>>>> ae766f24

    format_balances: dict[str, int] = {key: value['data']['free']
                                       for key, value in balance_map.items()
                                       if 'data' in value and 'free' in value['data']}

    key2balance: dict[str, int] = concat_to_local_keys(format_balances)

    merged_staketo_map: dict[Any, Any] = {}

    # Iterate through each staketo_map in the staketo_maps list
    for staketo_map in staketo_maps:
        # Iterate through key-value pairs in the current staketo_map
        for key, value in staketo_map.items():
            # If the key is not present in the merged dictionary, add it
            if key not in merged_staketo_map:
                merged_staketo_map[key] = value
            else:
                # If the key exists, extend the existing list with the new values
                merged_staketo_map[key].extend(value)

    format_stake: dict[str, int] = {
        key: sum(stake for _, stake in value) for key, value in merged_staketo_map.items()}

    key2stake: dict[str, int] = concat_to_local_keys(format_stake)

    key2balance = {k: v for k, v in sorted(
        key2balance.items(), key=lambda item: item[1], reverse=True)}

    key2stake = {k: v for k, v in sorted(
        key2stake.items(), key=lambda item: item[1], reverse=True)}

    return key2balance, key2stake<|MERGE_RESOLUTION|>--- conflicted
+++ resolved
@@ -310,7 +310,6 @@
     # update for all subnets
     for uid in netuids:
         if uid != root_netuid:
-<<<<<<< HEAD
             query_result = c_client.query_batch_map(
                 {
                     "SubspaceModule": [
@@ -319,11 +318,7 @@
                 })
             staketo_map = query_result.get("StakeTo", {})
             staketo_maps.append(staketo_map)
-=======
-            query_result = c_client.query_map_staketo(uid)
-            if query_result:
-                staketo_map.update(query_result["StakeTo"])
->>>>>>> ae766f24
+
 
     format_balances: dict[str, int] = {key: value['data']['free']
                                        for key, value in balance_map.items()
