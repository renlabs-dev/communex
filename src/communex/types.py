"""
Common types for the communex module.
"""

from typing import NewType, TypedDict
from enum import Enum

Ss58Address = NewType("Ss58Address", str)
"""Substrate SS58 address.

The `SS58 encoded address format`_ is based on the Bitcoin Base58Check format,
but with a few modification specifically designed to suite Substrate-based
chains.

.. _SS58 encoded address format:
    https://docs.substrate.io/reference/address-formats/
"""


# TODO: replace with dataclasses

# == Burn related
MinBurn = NewType("MinBurn", int)
MaxBurn = NewType("MaxBurn", int)
BurnConfig = NewType("BurnConfig", dict[MinBurn, MaxBurn])

class VoteMode (Enum):
    authority = "Authority"
    vote = "Vote"


class GovernanceConfiguration(TypedDict):
    proposal_cost: int
    proposal_expiration: int
    vote_mode: int # 0: Authority, 1: Vote
    proposal_reward_treasury_allocation: float
    max_proposal_reward_treasury_allocation: int
    proposal_reward_interval: int

class BurnConfiguration(TypedDict):
    min_burn: int
    max_burn: int
    adjustment_alpha: int
    target_registrations_interval: int
    target_registrations_per_interval: int
    max_registrations_per_interval: int

class NetworkParams(TypedDict):
    # max
    max_name_length: int
    min_name_length: int # dont change the position
    max_allowed_subnets: int
    max_allowed_modules: int
    max_registrations_per_block: int
    max_allowed_weights: int

    # mins
    floor_delegation_fee: int
    floor_founder_share: int
    min_weight_stake: int

    # S0 governance
    curator: Ss58Address
    general_subnet_application_cost: int

    # Other
    subnet_immunity_period: int
    governance_config: GovernanceConfiguration

    kappa: int
    rho: int


class SubnetParamsMaps(TypedDict):
    netuid_to_founder: dict[int, Ss58Address]
    netuid_to_founder_share: dict[int, int]
    netuid_to_incentive_ratio: dict[int, int]
    netuid_to_max_allowed_uids: dict[int, int]
    netuid_to_max_allowed_weights: dict[int, int]
    netuid_to_min_allowed_weights: dict[int, int]
    netuid_to_max_weight_age: dict[int, int]
    netuid_to_name: dict[int, str]
    netuid_to_tempo: dict[int, int]
    netuid_to_trust_ratio: dict[int, int]
    netuid_to_bonds_ma: dict[int, int]
    netuid_to_maximum_set_weight_calls_per_epoch: dict[int, int]
    netuid_to_emission: dict[int, int]
    netuid_to_immunity_period: dict[int, int]
    netuid_to_governance_configuration: dict[int, GovernanceConfiguration]
<<<<<<< HEAD
    netuid_to_min_validator_stake: dict[int, int]
    netuid_to_max_allowed_validators: dict[int, int]
    netuid_to_module_burn_config: dict[int, BurnConfiguration]
    netuid_to_subnet_metadata: dict[int, str]

=======
>>>>>>> eb77b783


class SubnetParams(TypedDict):
    name: str
    tempo: int
    min_allowed_weights: int
    max_allowed_weights: int
    max_allowed_uids: int
    max_weight_age: int
    trust_ratio: int
    founder_share: int
    incentive_ratio: int
    founder: Ss58Address
    maximum_set_weight_calls_per_epoch: int | None
    bonds_ma: int | None
    immunity_period: int
    governance_config: GovernanceConfiguration
<<<<<<< HEAD
    min_validator_stake: int | None
    max_allowed_validators: int | None
    module_burn_config: BurnConfiguration
    subnet_metadata: str | None
=======
>>>>>>> eb77b783


# redundant "TypedDict" inheritance because of pdoc warns.
# see https://github.com/mitmproxy/pdoc/blob/26d40827ddbe1658e8ac46cd092f17a44cf0287b/pdoc/doc.py#L691-L692
class SubnetParamsWithEmission(SubnetParams, TypedDict):
    """SubnetParams with emission field."""

    emission: int
    """Subnet emission percentage (0-100).
    """


class ModuleInfo(TypedDict):
    uid: int
    key: Ss58Address
    name: str
    address: str  # "<ip>:<port>"
    emission: int
    incentive: int
    dividends: int
    stake_from: list[tuple[str, int]]  # TODO: type key with Ss58Address
    regblock: int  # block number
    last_update: int  # block number
    stake: int
    delegation_fee: int
    metadata: str | None


class ModuleInfoWithBalance(ModuleInfo):
    balance: int


class ModuleInfoWithOptionalBalance(ModuleInfo):
    balance: int | None<|MERGE_RESOLUTION|>--- conflicted
+++ resolved
@@ -87,14 +87,12 @@
     netuid_to_emission: dict[int, int]
     netuid_to_immunity_period: dict[int, int]
     netuid_to_governance_configuration: dict[int, GovernanceConfiguration]
-<<<<<<< HEAD
+
     netuid_to_min_validator_stake: dict[int, int]
     netuid_to_max_allowed_validators: dict[int, int]
     netuid_to_module_burn_config: dict[int, BurnConfiguration]
     netuid_to_subnet_metadata: dict[int, str]
 
-=======
->>>>>>> eb77b783
 
 
 class SubnetParams(TypedDict):
@@ -112,13 +110,11 @@
     bonds_ma: int | None
     immunity_period: int
     governance_config: GovernanceConfiguration
-<<<<<<< HEAD
+
     min_validator_stake: int | None
     max_allowed_validators: int | None
     module_burn_config: BurnConfiguration
     subnet_metadata: str | None
-=======
->>>>>>> eb77b783
 
 
 # redundant "TypedDict" inheritance because of pdoc warns.
