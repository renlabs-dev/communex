"""
Client for Commune modules.
"""

import asyncio
import json
from typing import Any

import aiohttp
import aiohttp.client_exceptions
import aiohttp.web_exceptions
from substrateinterface import Keypair  # type: ignore

<<<<<<< HEAD
from ._signer import TESTING_MNEMONIC
from ._protocol import create_request_data, create_method_endpoint
from communex.types import Ss58Address
from communex.key import check_ss58_address
=======
>>>>>>> 67c4fd24
from communex.errors import NetworkTimeoutError
from communex.key import check_ss58_address
from communex.types import Ss58Address

from ._signer import TESTING_MNEMONIC, sign



class ModuleClient:
    host: str
    port: int
    key: Keypair

    def __init__(self, host: str, port: int, key: Keypair):
        self.host = host
        self.port = port
        self.key = key

    async def call(
            self,
            fn: str,
            target_key: Ss58Address,
            params: Any = {},
            timeout: int = 16,
<<<<<<< HEAD
            ) -> Any:
        serialized_data, headers = create_request_data(self.key, target_key, params)
=======
    ) -> Any:
        timestamp = iso_timestamp_now()
        params["target_key"] = target_key
        # params["timestamp"] = timestamp

        request_data = {
            "params": params,
        }

        serialized_data = serialize(request_data)
        request_data["timestamp"] = timestamp
        serialized_stamped_data = serialize(request_data)
        signature = sign(self.key, serialized_stamped_data)
>>>>>>> 67c4fd24

        out = aiohttp.ClientTimeout(total=timeout)
        try:
            async with aiohttp.ClientSession(timeout=out) as session:
                async with session.post(
                    create_method_endpoint(self.host, self.port, fn),
                    json=json.loads(serialized_data),
                    headers=headers,
                ) as response:
                    match response.status:
                        case 200:
                            pass
                        case status_code:
                            response_j = await response.json()
                            raise Exception(
                                f"Unexpected status code: {status_code}, response: {response_j}")
                    match response.content_type:
                        case 'application/json':
                            result = await asyncio.wait_for(response.json(), timeout=timeout)
                            # TODO: deserialize result
                            return result
                        case _:
                            raise Exception(
                                f"Unknown content type: {response.content_type}")
        except asyncio.exceptions.TimeoutError as e:
            raise NetworkTimeoutError(
                f"The call took longer than the timeout of {timeout} second(s)").with_traceback(e.__traceback__)


if __name__ == "__main__":
    keypair = Keypair.create_from_mnemonic(
        TESTING_MNEMONIC
    )
    client = ModuleClient("localhost", 8000, keypair)
    ss58_address = check_ss58_address(keypair.ss58_address)
    result = asyncio.run(client.call("do_the_thing", ss58_address, {
                         "awesomness": 45, "extra": "hi"}))
    print(result)<|MERGE_RESOLUTION|>--- conflicted
+++ resolved
@@ -11,19 +11,13 @@
 import aiohttp.web_exceptions
 from substrateinterface import Keypair  # type: ignore
 
-<<<<<<< HEAD
 from ._signer import TESTING_MNEMONIC
 from ._protocol import create_request_data, create_method_endpoint
 from communex.types import Ss58Address
 from communex.key import check_ss58_address
-=======
->>>>>>> 67c4fd24
 from communex.errors import NetworkTimeoutError
 from communex.key import check_ss58_address
 from communex.types import Ss58Address
-
-from ._signer import TESTING_MNEMONIC, sign
-
 
 
 class ModuleClient:
@@ -42,24 +36,8 @@
             target_key: Ss58Address,
             params: Any = {},
             timeout: int = 16,
-<<<<<<< HEAD
             ) -> Any:
         serialized_data, headers = create_request_data(self.key, target_key, params)
-=======
-    ) -> Any:
-        timestamp = iso_timestamp_now()
-        params["target_key"] = target_key
-        # params["timestamp"] = timestamp
-
-        request_data = {
-            "params": params,
-        }
-
-        serialized_data = serialize(request_data)
-        request_data["timestamp"] = timestamp
-        serialized_stamped_data = serialize(request_data)
-        signature = sign(self.key, serialized_stamped_data)
->>>>>>> 67c4fd24
 
         out = aiohttp.ClientTimeout(total=timeout)
         try:
