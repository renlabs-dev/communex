"""
Key storage compatible with the classic `commune` library.

WIP
"""

import json
import os
from pathlib import Path
from typing import Any, cast

from nacl.exceptions import CryptoError
from substrateinterface import Keypair

from communex.compat.storage import COMMUNE_HOME, classic_load, classic_put
from communex.compat.types import CommuneKeyDict
from communex.errors import (
    InvalidPasswordError,
    KeyNotFoundError,
    PasswordNotProvidedError,
)
from communex.key import check_ss58_address, is_ss58_address
from communex.password import NoPassword, PasswordProvider
from communex.types import Ss58Address
from communex.util import bytes_to_hex, check_str


<<<<<<< HEAD
class GenericCtx(Protocol):
    def info(self, message: str): ...


=======
>>>>>>> 02b750e8
def check_key_dict(key_dict: Any) -> CommuneKeyDict:
    """
    Validates a given dictionary as a commune key dictionary and returns it.

    This function checks if the provided dictionary adheres to the structure of
    a CommuneKeyDict, that is used by the classic `commune` library and returns
    it if valid.

    Args:
        key_dict: The dictionary to validate.

    Returns:
        The validated commune key dictionary. Same as input.

    Raises:
      AssertionError: If the dictionary does not conform to the expected
        structure.
    """

    assert isinstance(key_dict, dict)
    assert isinstance(key_dict["crypto_type"], int)
    assert isinstance(key_dict["seed_hex"], str)
    assert isinstance(key_dict["derive_path"], str | None)
    assert isinstance(key_dict["path"], str) or key_dict["path"] is None
    assert isinstance(key_dict["public_key"], str)
    assert isinstance(key_dict["ss58_format"], int)
    assert isinstance(key_dict["ss58_address"], str)
    assert is_ss58_address(key_dict["ss58_address"])
    assert isinstance(key_dict["private_key"], str)
    assert isinstance(key_dict["mnemonic"], str)
    return cast(CommuneKeyDict, key_dict)


def classic_key_path(name: str) -> str:
    """
    Constructs the file path for a key name in the classic commune format.
    """

    home = Path.home()
    root_path = home / ".commune" / "key"
    name = name + ".json"
    return str(root_path / name)


def from_classic_dict(
<<<<<<< HEAD
    data: dict[Any, Any], from_mnemonic: bool = False
=======
    data: dict[Any, Any], from_mnemonic: bool = True
>>>>>>> 02b750e8
) -> Keypair:
    """
    Creates a `Key` from a dict conforming to the classic `commune` format.

    Args:
        data: The key data in a classic commune format.
        name: The name to assign to the key.

    Returns:
        The reconstructed `Key` instance.

    Raises:
        AssertionError: If `data` does not conform to the expected format.
    """

    data_ = check_key_dict(data)

    ss58_address = data_["ss58_address"]
    private_key = data_["private_key"]
    mnemonic_key = data_["mnemonic"]
    public_key = data_["public_key"]
    ss58_format = data_["ss58_format"]
    if from_mnemonic:
        key = Keypair.create_from_mnemonic(mnemonic_key, ss58_format)
    else:
        key = Keypair.create_from_private_key(
            private_key, public_key, ss58_address, ss58_format
        )

    return key


def to_classic_dict(keypair: Keypair, path: str) -> CommuneKeyDict:
    """
    Converts a keypair to a dictionary conforming to the classic commune format.

    Args:
        keypair: The keypair to convert.
        path: The path/name of the key file.
    """

    return {
        "path": path,
        "mnemonic": check_str(keypair.mnemonic),
        "public_key": bytes_to_hex(keypair.public_key),
        "private_key": bytes_to_hex(keypair.private_key),
        "ss58_address": check_ss58_address(keypair.ss58_address),
        "seed_hex": bytes_to_hex(keypair.seed_hex),
        "ss58_format": keypair.ss58_format,
        "crypto_type": keypair.crypto_type,
        "derive_path": keypair.derive_path,
    }


def classic_load_key(
    name: str,
    password: str | None = None,
    from_mnemonic: bool = True,
) -> Keypair:
    """
    Loads the keypair with the given name from a disk.
    """
    path = classic_key_path(name)
    key_dict_json = classic_load(path, password=password)
    key_dict = json.loads(key_dict_json)
    return from_classic_dict(key_dict, from_mnemonic=from_mnemonic)


def try_classic_load_key(
    key_name: str,
    password: str | None = None,
    *,
    password_provider: PasswordProvider = NoPassword(),
) -> Keypair:
    password = password or password_provider.get_password(key_name)
    try:
        try:
            keypair = classic_load_key(key_name, password=password)
        except PasswordNotProvidedError:
            password = password_provider.ask_password(key_name)
            keypair = classic_load_key(key_name, password=password)
    except FileNotFoundError as err:
        raise KeyNotFoundError(
            f"Key '{key_name}' is not a valid SS58 address nor a valid key name",
            err,
        )
    except CryptoError as err:
        raise InvalidPasswordError(
            f"Invalid password for key '{key_name}'", err
        )

    return keypair


def try_load_key(name: str, password: str | None = None):
    """
    DEPRECATED
    """
    raise DeprecationWarning("Use try_classic_load_key instead")
    # try:
    #     key_dict = classic_load(name, password=password)
    # except json.JSONDecodeError:
    #     prompt = f"Please provide the password for the key {name}"
    #     print(prompt)
    #     password = getpass()
    #     key_dict = classic_load(name, password=password)
    # return key_dict


def is_encrypted(name: str) -> bool:
    """
    Checks if the key with the given name is encrypted.
    """
    path = classic_key_path(name)
    full_path = os.path.expanduser(os.path.join(COMMUNE_HOME, path))
    with open(full_path, "r") as file:
        body = json.load(file)
    return body["encrypted"]


def classic_store_key(
    keypair: Keypair, name: str, password: str | None = None
) -> None:
    """
    Stores the given keypair on a disk under the given name.
    """
    key_dict = to_classic_dict(keypair, name)
    key_dict_json = json.dumps(key_dict)
    path = classic_key_path(name)
    classic_put(path, key_dict_json, password=password)


<<<<<<< HEAD
def try_classic_load_key(
    name: str,
    context: GenericCtx | None = None,
    password: str | None = None,
    from_mnemonic: bool = False,
) -> Keypair:
    try:
        keypair = classic_load_key(
            name, password=password, from_mnemonic=from_mnemonic
        )
    except json.JSONDecodeError:
        prompt = f"Please provide the password for the key {name}"
        if context is not None:
            context.info(prompt)
        else:
            print(prompt)
        password = getpass()
        keypair = classic_load_key(
            name, password=password, from_mnemonic=from_mnemonic
        )
    return keypair


def try_load_key(
    name: str, context: GenericCtx | None = None, password: str | None = None
):
    try:
        key_dict = classic_load(name, password=password)
    except json.JSONDecodeError:
        prompt = f"Please provide the password for the key {name}"
        if context is not None:
            context.info(prompt)
        else:
            print(prompt)
        password = getpass()
        key_dict = classic_load(name, password=password)
    return key_dict


def local_key_addresses(
    ctx: GenericCtx | None = None, universal_password: str | None = None
) -> dict[str, Ss58Address]:
    """
    Retrieves a mapping of local key names to their SS58 addresses.
    If password is passed, it will be used to decrypt every key.
    If password is not passed and ctx is,
    the user will be prompted for the password.
    """
    home = Path.home()
    key_dir = home / ".commune" / "key"

    key_names = [
        f.stem
        for f in key_dir.iterdir()
        if f.is_file() and not f.name.startswith(".")
    ]

    addresses_map: dict[str, Ss58Address] = {}

    for key_name in key_names:
        # issue #11 https://github.com/agicommies/communex/issues/12 added check for key2address to stop error from being thrown by wrong key type.
        if key_name == "key2address":
            print(
                "key2address is saved in an invalid format. It will be ignored."
            )
            continue
        encrypted = is_encrypted(key_name)
        if encrypted:
            if universal_password:
                password = universal_password
            elif ctx:
                ctx.info(
                    f"Please provide the password for the key '{key_name}'"
                )
                password = getpass()
            else:
                print(f"Please provide the password for the key '{key_name}'")
                password = getpass()
        else:
            password = None
        key_dict = classic_load_key(key_name, password=password)
        addresses_map[key_name] = check_ss58_address(key_dict.ss58_address)

    return addresses_map


=======
>>>>>>> 02b750e8
def resolve_key_ss58(key: Ss58Address | Keypair | str) -> Ss58Address:
    """
    Resolves a keypair or key name to its corresponding SS58 address.

    If the input is already an SS58 address, it is returned as is.

    DEPRECATED
    """

    if isinstance(key, Keypair):
        return key.ss58_address  # type: ignore

    if is_ss58_address(key):
        return key

    try:
        keypair = classic_load_key(key)
    except FileNotFoundError:
        raise ValueError(
            f"Key is not a valid SS58 address nor a valid key name: {key}"
        )

    address = keypair.ss58_address

    return check_ss58_address(address)


def resolve_key_ss58_encrypted(
    key: Ss58Address | Keypair | str,
<<<<<<< HEAD
    context: GenericCtx,
    password: str | None = None,
=======
    password: str | None = None,
    password_provider: PasswordProvider = NoPassword(),
>>>>>>> 02b750e8
) -> Ss58Address:
    """
    Resolves a keypair or key name to its corresponding SS58 address.

    If the input is already an SS58 address, it is returned as is.
    """

    if isinstance(key, Keypair):
        return check_ss58_address(key.ss58_address, key.ss58_format)

    if is_ss58_address(key):
        return key

<<<<<<< HEAD
    try:
        keypair = classic_load_key(key, password=password)
    except json.JSONDecodeError:
        context.info(f"Please provide the password for the key {key}")
        password = getpass()
        keypair = classic_load_key(key, password=password)
    except FileNotFoundError:
        raise ValueError(
            f"Key is not a valid SS58 address nor a valid key name: {key}"
        )
=======
    keypair = try_classic_load_key(
        key, password=password, password_provider=password_provider
    )
>>>>>>> 02b750e8

    address = keypair.ss58_address

    return check_ss58_address(address, keypair.ss58_format)


def local_key_addresses(
    password_provider: PasswordProvider = NoPassword(),
) -> dict[str, Ss58Address]:
    """
    Retrieves a mapping of local key names to their SS58 addresses.
    If password is passed, it will be used to decrypt every key.
    If password is not passed and ctx is,
    the user will be prompted for the password.
    """

    # TODO: refactor to return mapping of (key_name -> Keypair)
    # Outside of this, Keypair can be mapped to Ss58Address

    home = Path.home()
    key_dir = home / ".commune" / "key"

    key_names = [
        f.stem
        for f in key_dir.iterdir()
        if f.is_file() and not f.name.startswith(".")
    ]

    addresses_map: dict[str, Ss58Address] = {}

    for key_name in key_names:
        # issue #12 https://github.com/agicommies/communex/issues/12
        # added check for key2address to stop error
        # from being thrown by wrong key type.
        if key_name == "key2address":
            print(
                "key2address is saved in an invalid format. It will be ignored."
            )
            continue

        password = password_provider.get_password(key_name)
        try:
            keypair = classic_load_key(key_name, password=password)
        except PasswordNotProvidedError:
            password = password_provider.ask_password(key_name)
            keypair = classic_load_key(key_name, password=password)

        addresses_map[key_name] = check_ss58_address(keypair.ss58_address)

    return addresses_map<|MERGE_RESOLUTION|>--- conflicted
+++ resolved
@@ -25,13 +25,6 @@
 from communex.util import bytes_to_hex, check_str
 
 
-<<<<<<< HEAD
-class GenericCtx(Protocol):
-    def info(self, message: str): ...
-
-
-=======
->>>>>>> 02b750e8
 def check_key_dict(key_dict: Any) -> CommuneKeyDict:
     """
     Validates a given dictionary as a commune key dictionary and returns it.
@@ -77,11 +70,7 @@
 
 
 def from_classic_dict(
-<<<<<<< HEAD
-    data: dict[Any, Any], from_mnemonic: bool = False
-=======
     data: dict[Any, Any], from_mnemonic: bool = True
->>>>>>> 02b750e8
 ) -> Keypair:
     """
     Creates a `Key` from a dict conforming to the classic `commune` format.
@@ -214,95 +203,6 @@
     classic_put(path, key_dict_json, password=password)
 
 
-<<<<<<< HEAD
-def try_classic_load_key(
-    name: str,
-    context: GenericCtx | None = None,
-    password: str | None = None,
-    from_mnemonic: bool = False,
-) -> Keypair:
-    try:
-        keypair = classic_load_key(
-            name, password=password, from_mnemonic=from_mnemonic
-        )
-    except json.JSONDecodeError:
-        prompt = f"Please provide the password for the key {name}"
-        if context is not None:
-            context.info(prompt)
-        else:
-            print(prompt)
-        password = getpass()
-        keypair = classic_load_key(
-            name, password=password, from_mnemonic=from_mnemonic
-        )
-    return keypair
-
-
-def try_load_key(
-    name: str, context: GenericCtx | None = None, password: str | None = None
-):
-    try:
-        key_dict = classic_load(name, password=password)
-    except json.JSONDecodeError:
-        prompt = f"Please provide the password for the key {name}"
-        if context is not None:
-            context.info(prompt)
-        else:
-            print(prompt)
-        password = getpass()
-        key_dict = classic_load(name, password=password)
-    return key_dict
-
-
-def local_key_addresses(
-    ctx: GenericCtx | None = None, universal_password: str | None = None
-) -> dict[str, Ss58Address]:
-    """
-    Retrieves a mapping of local key names to their SS58 addresses.
-    If password is passed, it will be used to decrypt every key.
-    If password is not passed and ctx is,
-    the user will be prompted for the password.
-    """
-    home = Path.home()
-    key_dir = home / ".commune" / "key"
-
-    key_names = [
-        f.stem
-        for f in key_dir.iterdir()
-        if f.is_file() and not f.name.startswith(".")
-    ]
-
-    addresses_map: dict[str, Ss58Address] = {}
-
-    for key_name in key_names:
-        # issue #11 https://github.com/agicommies/communex/issues/12 added check for key2address to stop error from being thrown by wrong key type.
-        if key_name == "key2address":
-            print(
-                "key2address is saved in an invalid format. It will be ignored."
-            )
-            continue
-        encrypted = is_encrypted(key_name)
-        if encrypted:
-            if universal_password:
-                password = universal_password
-            elif ctx:
-                ctx.info(
-                    f"Please provide the password for the key '{key_name}'"
-                )
-                password = getpass()
-            else:
-                print(f"Please provide the password for the key '{key_name}'")
-                password = getpass()
-        else:
-            password = None
-        key_dict = classic_load_key(key_name, password=password)
-        addresses_map[key_name] = check_ss58_address(key_dict.ss58_address)
-
-    return addresses_map
-
-
-=======
->>>>>>> 02b750e8
 def resolve_key_ss58(key: Ss58Address | Keypair | str) -> Ss58Address:
     """
     Resolves a keypair or key name to its corresponding SS58 address.
@@ -332,13 +232,8 @@
 
 def resolve_key_ss58_encrypted(
     key: Ss58Address | Keypair | str,
-<<<<<<< HEAD
-    context: GenericCtx,
-    password: str | None = None,
-=======
     password: str | None = None,
     password_provider: PasswordProvider = NoPassword(),
->>>>>>> 02b750e8
 ) -> Ss58Address:
     """
     Resolves a keypair or key name to its corresponding SS58 address.
@@ -352,22 +247,9 @@
     if is_ss58_address(key):
         return key
 
-<<<<<<< HEAD
-    try:
-        keypair = classic_load_key(key, password=password)
-    except json.JSONDecodeError:
-        context.info(f"Please provide the password for the key {key}")
-        password = getpass()
-        keypair = classic_load_key(key, password=password)
-    except FileNotFoundError:
-        raise ValueError(
-            f"Key is not a valid SS58 address nor a valid key name: {key}"
-        )
-=======
     keypair = try_classic_load_key(
         key, password=password, password_provider=password_provider
     )
->>>>>>> 02b750e8
 
     address = keypair.ss58_address
 
