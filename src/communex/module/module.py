--- conflicted
+++ resolved
@@ -54,15 +54,10 @@
             fields[name] = (annotation, param.default)
 
     model: type[EndpointParams] = cast(
-<<<<<<< HEAD
-        type[EndpointParams], pydantic.create_model( # type: ignore
-            'Params', **fields, __base__=EndpointParams) # type: ignore
-    )  # type: ignore
-=======
+
         type[EndpointParams], pydantic.create_model(  #  type: ignore
             'Params', **fields, __base__=EndpointParams)  #  type: ignore
     )
->>>>>>> 6064aace
 
     return model
 
