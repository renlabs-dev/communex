--- conflicted
+++ resolved
@@ -1679,17 +1679,14 @@
         Raises:
             QueryError: If the query to the network fails or is invalid.
         """
-<<<<<<< HEAD
+
         weights_dict = self.query_map(
             "Weights",
             [netuid],
             extract_value=extract_value
         ).get("Weights")
         return weights_dict
-=======
-
-        return self.query_map("Weights", [netuid], extract_value=extract_value).get("Weights")
->>>>>>> 18408846
+
 
     def query_map_key(
         self,
